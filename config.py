from functools import lru_cache

from confighandler import (
    BaseConfig,
    BooleanField,
    FloatField,
    IntegerField,
    JsonField,
    StringField,
    StringListField,
)


class Config(BaseConfig):
    google_api_key = StringField("GOOGLE_API_KEY")
    google_api_model = StringField("GOOGLE_API_MODEL", default="gemini-2.0-flash")
    openai_api_key = StringField("OPENAI_API_KEY")
    openai_api_model = StringField("OPENAI_API_MODEL")
    openai_api_base_url = StringField("OPENAI_API_BASE_URL")
    ollama_model = StringField("OLLAMA_MODEL")
    bot_name = StringField("TELEGRAM_BOT_NAME", required=True)
    bot_username = StringField("TELEGRAM_BOT_USERNAME", required=True)
    bot_token = StringField("TELEGRAM_BOT_TOKEN", required=True)
    context_max_tokens = IntegerField("CONTEXT_MAX_TOKENS", default=4096)
    preferred_language = StringField("PREFERRED_LANGUAGE", default="Spanish")
    add_no_answer = BooleanField("ADD_NO_ANSWER", default=False)
    rate_limiter_requests_per_second = FloatField("RATE_LIMITER_REQUESTS_PER_SECOND", default=0.25)
    rate_limiter_check_every_n_seconds = FloatField("RATE_LIMITER_CHECK_EVERY_N_SECONDS", default=0.1)
    rate_limiter_max_bucket_size = IntegerField("RATE_LIMITER_MAX_BUCKET_SIZE", default=10)
    is_image_multimodal = BooleanField("ENABLE_MULTIMODAL", default=False)
    is_group_assistant = BooleanField("ENABLE_GROUP_ASSISTANT", default=False)
    sdapi_url = StringField(
        "WEBUI_SD_API_URL", warning="WEBUI_SD_API_URL environment variable not set. Image generation disabled."
    )
    default_sdapi_params = {
        "steps": 1,
        "cfg_scale": 1,
        "width": 512,
        "height": 512,
        "timestep_spacing": "trailing",
    }
    sdapi_params = JsonField(
        "WEBUI_SD_API_PARAMS",
        default=default_sdapi_params,
        warning="Could not load WEBUI_SD_API_PARAMS. Defaults for SDXL Turbo model will be used.",
    )
    allowed_chat_ids = StringListField("TELEGRAM_ALLOWED_CHATS")
    bot_instructions = StringField("TELEGRAM_BOT_INSTRUCTIONS")
<<<<<<< HEAD


@lru_cache
def get_config():
    return Config()
=======
    bot_instructions_character = StringField("TELEGRAM_BOT_INSTRUCTIONS_CHARACTER")
    bot_instructions_extra = StringField("TELEGRAM_BOT_INSTRUCTIONS_EXTRA")
>>>>>>> 83b48530
<|MERGE_RESOLUTION|>--- conflicted
+++ resolved
@@ -46,13 +46,10 @@
     )
     allowed_chat_ids = StringListField("TELEGRAM_ALLOWED_CHATS")
     bot_instructions = StringField("TELEGRAM_BOT_INSTRUCTIONS")
-<<<<<<< HEAD
+    bot_instructions_character = StringField("TELEGRAM_BOT_INSTRUCTIONS_CHARACTER")
+    bot_instructions_extra = StringField("TELEGRAM_BOT_INSTRUCTIONS_EXTRA")
 
 
 @lru_cache
 def get_config():
-    return Config()
-=======
-    bot_instructions_character = StringField("TELEGRAM_BOT_INSTRUCTIONS_CHARACTER")
-    bot_instructions_extra = StringField("TELEGRAM_BOT_INSTRUCTIONS_EXTRA")
->>>>>>> 83b48530
+    return Config()