import base64
import logging
import random
import re
from time import sleep
from typing import Any
from urllib.parse import urljoin

import requests
from google.generativeai.types import HarmBlockThreshold, HarmCategory
from langchain.chains.combine_documents.stuff import StuffDocumentsChain
from langchain.chains.llm import LLMChain
from langchain_community.document_loaders import WebBaseLoader
from langchain_core.messages import AIMessage, BaseMessage, HumanMessage
from langchain_core.prompts import PromptTemplate
from langchain_core.rate_limiters import InMemoryRateLimiter
from langchain_google_genai import ChatGoogleGenerativeAI
from langchain_ollama import ChatOllama
from langchain_openai import ChatOpenAI
<<<<<<< HEAD
from requests import RequestException
from telebot import TeleBot
=======
from requests import ConnectTimeout, RequestException
>>>>>>> 83b48530

from config import Config
from telegram.utils import (
    clean_standard_message,
    get_message_from,
    get_message_text,
    is_bot_reply,
    is_image,
    is_reply,
    reply_to_telegram_message,
)


class LLMBot:
    def __init__(self, config: Config, system_instructions: str, messages_buffer: list):
        self.config = config
        self.system_instructions = system_instructions
        self.messages_buffer = messages_buffer
        self.llm = None
        self._load_llm()

    def _get_rate_limiter(self):
        return InMemoryRateLimiter(
            requests_per_second=self.config.rate_limiter_requests_per_second,
            check_every_n_seconds=self.config.rate_limiter_check_every_n_seconds,
            max_bucket_size=self.config.rate_limiter_max_bucket_size,
        )

    def _get_chat_ollama(self):
        return ChatOllama(model=self.config.ollama_model)

    def _get_chat_google_generativeai(self) -> ChatGoogleGenerativeAI:
        return ChatGoogleGenerativeAI(
            model=self.config.google_api_model,
            safety_settings={
                HarmCategory.HARM_CATEGORY_SEXUALLY_EXPLICIT: HarmBlockThreshold.BLOCK_NONE,
                HarmCategory.HARM_CATEGORY_HATE_SPEECH: HarmBlockThreshold.BLOCK_NONE,
                HarmCategory.HARM_CATEGORY_HARASSMENT: HarmBlockThreshold.BLOCK_NONE,
                HarmCategory.HARM_CATEGORY_DANGEROUS_CONTENT: HarmBlockThreshold.BLOCK_NONE,
            },
            rate_limiter=self._get_rate_limiter(),
        )

    def _get_chat_openai(self) -> ChatOpenAI:
        api_key = self.config.openai_api_key if self.config.openai_api_key else "not-needed"
        base_url = self.config.openai_api_base_url
        model = self.config.openai_api_model
        params = {
            "openai_api_key": api_key,
        }
        if base_url:
            params["base_url"] = base_url
        if model:
            params["model"] = model
        return ChatOpenAI(temperature=0.0, rate_limiter=self._get_rate_limiter(), **params)

    def _extract_url(self, text: str) -> str | None:
        """
        Extract the URL from the text.
        :param text: Text to extract the URL from
        :return: URL if found, None otherwise
        """
        url = re.search(r"https?://(?:[a-zA-Z]|[0-9]|[$-_@.&+]|[!*(),]|%[0-9a-fA-F][0-9a-fA-F])+", text)
        return url.group(0) if url else None

    def _remove_urls(self, text: str) -> str:
        """
        Remove URLs from the text.
        :param text: Text to remove URLs from
        :return: Text without URLs
        """
        return re.sub(r"https?://(?:[a-zA-Z]|[0-9]|[$-_@.&+]|[!*(),]|%[0-9a-fA-F][0-9a-fA-F])+", "", text)

    def _load_llm(self):
        if self.config.ollama_model:
            self.llm = self._get_chat_ollama()
        elif self.config.google_api_key:
            self.llm = self._get_chat_google_generativeai()
        elif self.config.openai_api_key or self.config.openai_api_base_url:
            self.llm = self._get_chat_openai()
        else:
            raise Exception("No LLM backend data found")

    def call_sdapi(self, prompt: str) -> dict[str, Any] | None:
        """
        Call the StableDiffusion API.
        :param prompt: The prompt to send to the StableDiffusion API.
        :return: The response from the StableDiffusion API.
        """
        if self.config.sdapi_url:
            self.config.sdapi_params["prompt"] = prompt
            response = requests.post(urljoin(self.config.sdapi_url, "/sdapi/v1/txt2img"), json=self.config.sdapi_params)
            if response.status_code == 200:
                return response.json()
        return None

    def answer_image_message(self, text: str, image: str, messages: list[BaseMessage]) -> BaseMessage:
        """
        Answer an image message.
        :param text: Text to answer
        :param image: Image to answer
        :param messages: List of messages
        :return: Response
        """
        logging.debug(f"Image message: {text}")

        try:
            image_data = base64.b64encode(requests.get(image).content).decode("utf-8")
            llm_message = HumanMessage(
                content=[
                    {
                        "type": "text",
                        "text": text,
                    },
                    {"type": "image_url", "image_url": {"url": f"data:image/jpeg;base64,{image_data}"}},
                ]
            )
            messages.append(llm_message)
            response = self.llm.invoke(messages)
        except (RequestException, Exception) as e:
            if isinstance(e, RequestException):
                logging.error(f"Failed to get image: {image}")
            logging.exception(e)
            response = BaseMessage(content="NO_ANSWER", type="text")

        logging.debug(f"Image message response: {response}")
        return response

    def generate_image(self, prompt: str) -> dict[str, Any] | None:
        """
        Generate an image.
        :param prompt: Prompt to generate the image
        :return: Image if the call was successful, None otherwise
        """
        logging.debug(f"Generate image: {prompt}")
        response = self.call_sdapi(prompt)
        if response and "images" in response:
            return response["images"][0]
        return None

    def count_tokens(self, messages: list[BaseMessage], llm_chain: LLMChain) -> int:
        """
        Count the number of tokens in the messages.
        :param messages: List of messages
        :param llm_chain: LLM chain
        :return: Number of tokens
        """
        text = " ".join(
            [message.content if not isinstance(message.content, list) else str(message.content) for message in messages]
        )
        return llm_chain.get_num_tokens(text)

    def answer_webcontent(self, message_text: str, response_content: str) -> str | None:
        """
        Answer a web content message.
        :param message_text: Text to answer
        :param response_content: Response content
        :return: New response content if the call was successful, None otherwise
        """
        try:
            url = self._extract_url(response_content)
            if url:
                logging.debug(f"Obtaining web content for {url}")
                loader = WebBaseLoader(url)
                docs = loader.load()
                template = self._remove_urls(message_text) + "\n" + '"{text}"'
                prompt = PromptTemplate.from_template(template)
                logging.debug(f"Web content prompt: {prompt}")
                # TODO: replace deprecated LLMChain with LangChain runnables
                llm_chain = LLMChain(llm=self.llm, prompt=prompt)
                stuff_chain = StuffDocumentsChain(llm_chain=llm_chain, document_variable_name="text")
                response = stuff_chain.invoke(docs)
                response_content = response["output_text"]
                logging.debug(f"Web content response: {response_content}")
                return response_content
            else:
                logging.debug(f"No URL found for web content: {message_text}")
        except ConnectionError as e:
            logging.error("Connection error connecting to web content")
            logging.exception(e)
        except ConnectTimeout as e:
            logging.error("Timeout error connecting to web content")
            logging.exception(e)
        except Exception as e:
            logging.error("Error connecting to web content")
            logging.exception(e)
        return None

    def process_message_buffer(self, chats: dict[str, Any], bot: TeleBot):
        """
        Process the message buffer.
        """
        while True:
            if len(self.messages_buffer) > 0:
                # process message
                logging.debug(f"Buffer size: {len(self.messages_buffer)}")

                message = self.messages_buffer.pop(0)
                logging.debug(f"Processing message: {message.id}")

                chat_id = message.chat.id

                message_text = get_message_text(message)
                logging.debug(f"Message text: {message_text}")

                # build message for llm context
                message_parts = f"@{get_message_from(message)}: "
                if is_bot_reply(self.config.bot_username, message):
                    message_parts += f"@{self.config.bot_username} "
                elif is_reply(message):
                    message_parts += (
                        f'\n"@{get_message_from(message.reply_to_message)} said: {message.reply_to_message.text}"\n\n'
                    )
                if message_text:
                    message_parts += message_text
                else:
                    logging.debug(f"No message text for message {message.id}")

                chats[chat_id]["messages"].append(HumanMessage(content=message_parts))

                # clean chat context if it is too long
                while self.count_tokens(chats[chat_id]["messages"], self.llm) > self.config.context_max_tokens:
                    chats[chat_id]["messages"] = chats[chat_id]["messages"][1:]
                    logging.debug(f"Chat context cleaned for chat {chat_id}")

                try:
                    if is_image(message) and self.config.is_image_multimodal:
                        logging.debug(f"Image message {message.id} for chat {chat_id}")
                        prompt = chats[chat_id]["messages"][-1]
                        fileID = message.photo[-1].file_id
                        file = bot.get_file(fileID)
                        response = self.answer_image_message(
                            prompt.content[0],
                            f"https://api.telegram.org/file/bot{self.config.bot_token}/{file.file_path}",
                            chats[chat_id]["messages"],
                        )
                    else:
                        logging.debug(f"Text message {message.id} for chat {chat_id}")
                        response = self.llm.invoke(self.system_instructions + chats[chat_id]["messages"])
                        logging.debug(f"Response: {response}")
                except Exception as e:
                    logging.exception(e)
                    # clean chat context if there is an error for avoid looping on context based error
                    chats[chat_id]["messages"] = []
                    continue

                response_content = response.content

                if response_content.startswith("GENERATE_IMAGE"):
                    logging.debug(f"GENERATE_IMAGE response, generating image for chat {chat_id}")
                    image = self.generate_image(response_content[len("GENERATE_IMAGE ") :])
                    if image:
                        logging.debug(f"Sending image for chat {chat_id}")
                        bot.send_photo(chat_id, base64.b64decode(image))
                elif "WEBCONTENT_RESUME" in response_content:
                    logging.debug(f"WEBCONTENT_RESUME response, generating web content abstract for chat {chat_id}")
                    response_content = self.answer_webcontent(message_text, response_content)
                    # TODO: find a way to graciously handle failed web content requests
                    response_content = response_content if response_content else "😐"
                    reply_to_telegram_message(bot, message, response_content)
                elif "WEBCONTENT_OPINION" in response_content:
                    logging.debug(f"WEBCONTENT_OPINION response, generating web content opinion for chat {chat_id}")
                    response_content = self.answer_webcontent(message_text, response_content)
                    # TODO: find a way to graciously handle failed web content requests
                    response_content = response_content if response_content else "😐"
                    reply_to_telegram_message(bot, message, response_content)
                elif "NO_ANSWER" not in response_content:
                    logging.debug(f"Sending response for chat {chat_id}")
                    response_content = clean_standard_message(self.config.bot_username, response_content)
                    reply_to_telegram_message(bot, message, response_content)
                else:
                    logging.debug(f"NO_ANSWER response for chat {chat_id}")
                    reply_to_telegram_message(bot, message, random.choice(["😐", "😶", "😳", "😕", "😑"]))

                chats[chat_id]["messages"].append(AIMessage(content=response_content))

            else:
                sleep(0.1)<|MERGE_RESOLUTION|>--- conflicted
+++ resolved
@@ -17,12 +17,8 @@
 from langchain_google_genai import ChatGoogleGenerativeAI
 from langchain_ollama import ChatOllama
 from langchain_openai import ChatOpenAI
-<<<<<<< HEAD
-from requests import RequestException
+from requests import ConnectTimeout, RequestException
 from telebot import TeleBot
-=======
-from requests import ConnectTimeout, RequestException
->>>>>>> 83b48530
 
 from config import Config
 from telegram.utils import (
